--- conflicted
+++ resolved
@@ -584,19 +584,6 @@
         return new String(s);
     }
 
-<<<<<<< HEAD
-    protected void flushCaches() {
-        System.gc();
-        System.runFinalization();
-        WebOfTrust wot = getWebOfTrust();
-        if(wot != null) {
-            Persistent.checkedRollback(wot.getDatabase(), this, null);
-            wot.getDatabase().purge();
-        }
-        System.gc();
-        System.runFinalization();
-    }
-=======
 	protected void flushCaches() {
 		System.gc();
 		System.runFinalization();
@@ -664,5 +651,4 @@
 		// We did check all fields manually already but we've got equals() so let's use it
 		assertEquals(original, clone);
 	}
->>>>>>> 35ab24d9
 }