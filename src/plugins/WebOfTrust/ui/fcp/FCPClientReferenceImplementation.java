/* This code is part of WoT, a plugin for Freenet. It is distributed 
 * under the GNU General Public License, version 2 (or at your option
 * any later version). See http://www.gnu.org/ for details of the GPL. */
package plugins.WebOfTrust.ui.fcp;

import java.io.BufferedWriter;
import java.io.FileWriter;
import java.io.IOException;
import java.io.PrintWriter;
import java.net.MalformedURLException;
import java.util.ArrayList;
import java.util.Collection;
import java.util.Date;
import java.util.EnumMap;
import java.util.EnumSet;
import java.util.HashMap;
import java.util.Map;
import java.util.Random;

import plugins.WebOfTrust.Identity;
import plugins.WebOfTrust.Identity.FetchState;
import plugins.WebOfTrust.MockWebOfTrust;
import plugins.WebOfTrust.OwnIdentity;
import plugins.WebOfTrust.Persistent;
import plugins.WebOfTrust.Score;
import plugins.WebOfTrust.SubscriptionManager;
import plugins.WebOfTrust.SubscriptionManager.IdentitiesSubscription;
import plugins.WebOfTrust.SubscriptionManager.Notification;
import plugins.WebOfTrust.SubscriptionManager.ScoresSubscription;
import plugins.WebOfTrust.SubscriptionManager.Subscription;
import plugins.WebOfTrust.SubscriptionManager.TrustsSubscription;
import plugins.WebOfTrust.Trust;
import plugins.WebOfTrust.WebOfTrustInterface;
import plugins.WebOfTrust.exceptions.InvalidParameterException;
import freenet.keys.FreenetURI;
import freenet.node.FSParseException;
import freenet.node.PrioRunnable;
import freenet.node.fcp.FCPPluginClient;
import freenet.node.fcp.FCPPluginClient.SendDirection;
import freenet.pluginmanager.FredPluginFCPMessageHandler;
import freenet.pluginmanager.FredPluginFCPMessageHandler.FCPPluginMessage;
import freenet.pluginmanager.PluginNotFoundException;
import freenet.pluginmanager.PluginRespirator;
import freenet.pluginmanager.PluginTalker;
import freenet.support.CurrentTimeUTC;
import freenet.support.Executor;
import freenet.support.Logger;
import freenet.support.Logger.LogLevel;
import freenet.support.SimpleFieldSet;
import freenet.support.TrivialTicker;
import freenet.support.api.Bucket;
import freenet.support.codeshortification.IfNull;
import freenet.support.io.NativeThread;

/**
 * This is a reference implementation of how a FCP client application should interact with Web Of Trust via event-notifications.
 * The foundation of event-notifications is class {@link SubscriptionManager}, you should read the JavaDoc of it to understand them.
 * 
 * You can use this class in your client like this:
 * - Copy-paste this abstract base class. Make sure to specify the hash of the commit which your copy is based on!
 * - Do NOT modify it. Instead, implement a child class which implements the abstract functions.
 * - Any improvements you have to the abstract base class should be backported to WOT!
 * - It should periodically be checked if all client applications use the most up to date version of this class.
 * - To simplify checking whether a client copy of this class is outdated, the hash of the commit which the copy was based on helps very much.
 *   Thats why we want to stress that you should include the hash in your copypasta!
 * 
 * For understanding how to implement a child class of this, plese just read the class. I tried to sort it by order of execution and
 * provide full JavaDoc - so I hope it will be easy to understand.
 * 
 * NOTICE: This class was based upon class SubscriptionManagerFCPTest, which you can find in the unit tests. Please backport improvements.
 * [Its not possible to link it in the JavaDoc because the unit tests are not within the classpath.] 
 * 
 * FIXME: This class has recently been adapted to fred fcp-plugin-rewrite. Review the whole of it to
 * check whether JavaDoc and its general behavior are correct. Also, do a full
 * {@link DebugFCPClient} test run to ensure that this class here works properly.
 * 
 * @see FCPInterface The "server" to which a FCP client connects.
 * @see SubscriptionManager The foundation of event-notifications and therefore the backend of all FCP traffic which this class does.
 * @author xor (xor@freenetproject.org)
 */
public final class FCPClientReferenceImplementation {
	
	/** This is the core class name of the Web Of Trust plugin. Used to connect to it via FCP */
	public static final String WOT_FCP_NAME = "plugins.WebOfTrust.WebOfTrust";

	/** The amount of milliseconds between each attempt to connect to the WoT plugin */
	private static final int WOT_RECONNECT_DELAY = 1 * 1000;
	
	/** The amount of milliseconds between sending pings to WOT to see if we are still connected */
	private static final int WOT_PING_DELAY = 30 * 1000;
	
	/** The amount of milliseconds after which assume the connection to WOT to be dead and try to reconnect */
	private static final int WOT_PING_TIMEOUT_DELAY = 2*WOT_PING_DELAY;
	
	/** The amount of milliseconds for waiting for "Unsubscribed" messages to arrive in {@link #stop()} */
	private static final int SHUTDOWN_UNSUBSCRIBE_TIMEOUT = 3*1000;
	
	/**
	 * The implementing child class provides this Map. It is used for obtaining the {@link Identity} objects which are used for
	 * constructing {@link Trust} and {@link Score} objects which are passed to its handlers.
	 */
	private final Map<String, Identity> mIdentityStorage;
	
	/** The interface for creating connections to WOT via FCP. Provided by the Freenet node */
	private final PluginRespirator mPluginRespirator;
	
	/** The function {@link KeepaliveLoop#run()} is periodically executed by {@link #mTicker}.
	 *  It sends a Ping to WOT and checks whether the existing subscriptions are OK. */
	private final KeepaliveLoop mKeepAliveLoop = new KeepaliveLoop();
	
	/** For scheduling threaded execution of {@link KeepaliveLoop#run()} on {@link #mKeepAliveLoop}. */
	private final TrivialTicker mTicker;
	
	/** For randomizing the delay between periodic execution of {@link KeepaliveLoop#run()} on {@link #mKeepAliveLoop} */
	private final Random mRandom;
	
	/**
	 * FCPClientReferenceImplementation can be in one of these states.
	 */
	private enum ClientState {
		/** {@link #start()} has not been called yet */
		NotStarted, 
		/** {@link #start()} has been called */
		Started, 
		/** {@link #stop()} has been called and is waiting for shutdown to complete. */
		StopRequested,
		/** {@link #stop()} has finished. */
		Stopped
	};
	
	/**
	 * Any public functions in this class which "change stuff" MUST check whether they should be allowed to execute in this {@link ClientState}.
	 * Examples:
	 * - Subscriptions MUST NOT be filed if this state is not {@link ClientState#Started}.
	 * - A connection to Web Of Trust MUST NOT be created if this state is not {@link ClientState#Started}. 
	 */
	private ClientState mClientState = ClientState.NotStarted;

	/** The connection to the Web Of Trust plugin. Null if we are disconnected.
	 * volatile because {@link #connected()} uses it without synchronization. 
	 * MUST only be non-null if {@link #mClientState} equals {@link ClientState#Started} or {@link ClientState#StopRequested} */
	private volatile FCPPluginClient mConnection = null;
	
	/** Called when the connection to WOT is established or lost. Shall be used by the UI to display a "Please install Web Of Trust" warning. */
	private final ConnectionStatusChangedHandler mConnectionStatusChangedHandler;
	
	/** The value of {@link CurrentTimeUTC#get()} when we last sent a ping to the Web Of Trust plugin. */
	private long mLastPingSentDate = 0;
	
	/**
	 * All types of {@link Subscription}. The names match the FCP messages literally and are used for lookup, please do not change them.
	 * Further, the subscriptions are filed in the order which they appear hear: {@link Trust}/{@link Score} objects reference {@link Identity}
	 * objects and therefore cannot be created if the {@link Identity} object is not known yet. This would be the case if
	 * Trusts/Scores subscriptions were filed before the Identities subscription.
	 * 
	 * ATTENTION: The mandatory order which is documented here should as well be specified in
	 * {@link FCPClientReferenceImplementation#subscribe(Class, SubscriptionSynchronizationHandler, SubscribedObjectChangedHandler)
	 */
	private enum SubscriptionType {
		/** @see IdentitiesSubscription */
		Identities(Identity.class),
		/** @see TrustsSubscription */
		Trusts(Trust.class),
		/** @see ScoresSubscription */
		Scores(Score.class);
		
		public Class<? extends Persistent> subscribedObjectType;
		
		SubscriptionType(Class<? extends Persistent> mySubscribedObjectType) {
			subscribedObjectType = mySubscribedObjectType;
		}
		
		public static SubscriptionType fromClass(Class<? extends Persistent> clazz) {
			if(clazz == Identity.class)
				return Identities;
			else if(clazz == Trust.class)
				return Trusts;
			else if(clazz == Score.class)
				return Scores;
			else
				throw new IllegalArgumentException("Not a valid SubscriptionType: " + clazz);
		}
	};
	
	/** Contains the {@link SubscriptionType}s the client wants to subscribe to. */
	private EnumSet<SubscriptionType> mSubscribeTo = EnumSet.noneOf(SubscriptionType.class);

	/**
	 * Each of these handlers is called at the begin of a subscription. The "synchronization" contains all objects in the WOT
	 * database of the type to which we subscribed.
	 * @see SubscriptionSynchronizationHandler
	 */
	private final EnumMap<SubscriptionType, SubscriptionSynchronizationHandler<? extends Persistent>> mSubscriptionSynchronizationHandlers
		= new EnumMap<SubscriptionType, SubscriptionSynchronizationHandler<? extends Persistent>>(SubscriptionType.class);
	
	/**
	 * Each of these handlers is called when an object changes to whose type the client is subscribed.
	 * @see SubscribedObjectChangedHandler
	 */
	private final EnumMap<SubscriptionType, SubscribedObjectChangedHandler<? extends Persistent>> mSubscribedObjectChangedHandlers 
		= new EnumMap<SubscriptionType, SubscribedObjectChangedHandler<? extends Persistent>>(SubscriptionType.class);
	
	/**
	 * The values are the IDs of the current subscriptions of the {@link SubscriptionType} which the key specifies.
	 * Null if the subscription for that type has not yet been filed.
	 * @see SubscriptionManager.Subscription#getID()
	 */
	private EnumMap<SubscriptionType, String> mSubscriptionIDs = new EnumMap<SubscriptionType, String>(SubscriptionType.class);

	
	/** Implements interface {@link FredPluginFCPMessageHandler.ClientSideFCPMessageHandler}:
	 *  Receives messages from WOT in a callback. */
	private final FCPMessageReceiver mFCPMessageReceiver = new FCPMessageReceiver();
	
	/** Maps the String name of WOT FCP messages to the handler which shall deal with them */
	private HashMap<String, FCPMessageHandler> mFCPMessageHandlers = new HashMap<String, FCPMessageHandler>();
	
	/** Constructs {@link Identity} objects from {@link SimpleFieldSet} data received via FCP. */
	private final IdentityParser mIdentityParser;
	
	/** Constructs {@link Trust} objects from {@link SimpleFieldSet} data received via FCP. */
	private final TrustParser mTrustParser;
	
	/** Constructs {@link Score} objects from {@link SimpleFieldSet} data received via FCP. */
	private final ScoreParser mScoreParser;
	
	/** Automatically set to true by {@link Logger} if the log level is set to {@link LogLevel#DEBUG} for this class.
	 * Used as performance optimization to prevent construction of the log strings if it is not necessary. */
	private static transient volatile boolean logDEBUG = false;
	
	/** Automatically set to true by {@link Logger} if the log level is set to {@link LogLevel#MINOR} for this class.
	 * Used as performance optimization to prevent construction of the log strings if it is not necessary. */
	private static transient volatile boolean logMINOR = false;
	
	static {
		// Necessary for automatic setting of logDEBUG and logMINOR
		Logger.registerClass(FCPClientReferenceImplementation.class);
	}
	
	/**
	 * Set this to true for debugging:
	 * Will enable dumping of the FCP traffic to a text file. The filename will be:
	 * <code>this.getClass().getSimpleName() + " FCP dump.txt"</code>
	 */
	public final boolean mDumpFCPTraffic = false;
	
	/**
	 * Used for dumping the FCP traffic to a text file for debugging.
	 * FIXME: Change callers to not only log the SimpleFieldSet, but the full FCPPluginMessage:
	 * It contains additional infomration which *is* used by WOT, namely the fields
	 * {@link FCPPluginMessage#success}, {@link FCPPluginMessage#errorCode} and
	 * {@link FCPPluginMessage#errorMessage}.
	 * 
	 * @see #mDumpFCPTraffic
	 */
	private final PrintWriter mFCPTrafficDump;


	public FCPClientReferenceImplementation(Map<String, Identity> myIdentityStorage,
			final PluginRespirator myPluginRespirator, final Executor myExecutor,
			final ConnectionStatusChangedHandler myConnectionStatusChangedHandler) {
		mIdentityStorage = myIdentityStorage;
		mPluginRespirator = myPluginRespirator;
		mTicker = new TrivialTicker(myExecutor);
		mRandom = mPluginRespirator.getNode().fastWeakRandom;
		
		mConnectionStatusChangedHandler = myConnectionStatusChangedHandler;
		
		final FCPMessageHandler[] handlers = {
				new FCPPongHandler(),
				new FCPSubscriptionSucceededHandler(),
				new FCPSubscriptionTerminatedHandler(),
				new FCPErrorHandler(),
				new FCPIdentitiesSynchronizationHandler(),
				new FCPTrustsSynchronizationHandler(),
				new FCPScoresSynchronizationHandler(),
				new FCPIdentityChangedNotificationHandler(),
				new FCPTrustChangedNotificationHandler(),
				new FCPScoreChangedNotificationHandler()
		};
		
		for(FCPMessageHandler handler : handlers)
			mFCPMessageHandlers.put(handler.getMessageName(), handler);
		
		// To prevent client-plugins which copy-paste this reference implementation from having to copy-paste the WebOfTrust class,
		// we use MockWebOfTrust as a replacement.
		final MockWebOfTrust wot = new MockWebOfTrust();
		mIdentityParser = new IdentityParser(wot);
		mTrustParser = new TrustParser(wot, mIdentityStorage);
		mScoreParser = new ScoreParser(wot, mIdentityStorage);
		
		if(mDumpFCPTraffic) {
			PrintWriter dump;
			try {
				dump = new PrintWriter(new BufferedWriter(new FileWriter(this.getClass().getSimpleName() + " FCP dump.txt")));
			} catch (IOException e) {
				Logger.error(this, "Failed to create debug FCP dump file",e);
				dump = null;
			}
			mFCPTrafficDump = dump;
		} else {
			mFCPTrafficDump = null;
		}
	}
	
	/**
	 * Tells the client to start connecting to WOT. Must be called at startup of your plugin.
	 * ATTENTION: If you override this, you must call <code>super.start()</code>.
	 * 
	 * Must be called after your child class is ready to process messages in the event handlers:
	 * - {@link #handleConnectionEstablished()}
	 * - {@link #handleConnectionLost()}
	 * 
	 * You will not receive any event callbacks before start was called.
	 */
	public synchronized void start() {
		Logger.normal(this, "Starting...");
		
		if(mClientState != ClientState.NotStarted)
			throw new IllegalStateException(mClientState.toString());
		
		mClientState = ClientState.Started;
		mKeepAliveLoop.scheduleKeepaliveLoopExecution();

		Logger.normal(this, "Started.");
	}
	
	/**
	 * Call this to file a {@link Subscription}.
	 * The type may be one of {@link Identity}.class, {@link Trust}.class, {@link Score}.class
	 * 
	 * ATTENTION: If you subscribe to multiple types, you must do so in the following order:
	 * - {@link Identity}.class
	 * - {@link Trust}.class
	 * - {@link Score}.class
	 * This is because {@link Trust}/{@link Score} objects hold references to {@link Identity} objects and therefore your database won't
	 * make sense if you don't know which the reference {@link Identity} objects are.
	 */
	public final synchronized <T extends Persistent> void subscribe(final Class<T> type,
			final SubscriptionSynchronizationHandler<T> synchronizationHandler, SubscribedObjectChangedHandler<T> objectChangedHandler) {
		if(mClientState != ClientState.Started)
			throw new IllegalStateException(mClientState.toString());
		
		final SubscriptionType realType = SubscriptionType.fromClass(type);
		if(mSubscribeTo.contains(realType))
			throw new IllegalStateException("Subscription for that type exists already!");
		
		mSubscribeTo.add(SubscriptionType.fromClass(type));
		
		IfNull.thenThrow(synchronizationHandler);
		IfNull.thenThrow(objectChangedHandler);
		
		mSubscriptionSynchronizationHandlers.put(realType, synchronizationHandler);
		mSubscribedObjectChangedHandlers.put(realType, objectChangedHandler);
		
		mKeepAliveLoop.scheduleKeepaliveLoopExecution(0);
	}
	
	/**
	 * Call this to cancel a {@link Subscription}.
	 */
	public final synchronized <T extends Persistent> void unsubscribe(final Class<T> type) {
		if(mClientState != ClientState.Started)
			throw new IllegalStateException(mClientState.toString());
		
		mSubscribeTo.remove(SubscriptionType.fromClass(type));

		mKeepAliveLoop.scheduleKeepaliveLoopExecution(0);
	}

	/**
	 * The function {@link KeepaliveLoop#run()} is periodically executed by {@link FCPClientReferenceImplementation#mTicker}.
	 * It sends a Ping to WOT and checks whether the existing subscriptions are OK.
	 */
	private final class KeepaliveLoop implements PrioRunnable {
		/**
		 * Schedules execution of {@link #run()} via {@link #mTicker} after a delay:
		 * If connected to WOT, the delay will be randomized and roughly equal to {@link #WOT_PING_DELAY}.
		 * If not connected, it will be WOT_RECONNECT_DELAY.
		 */
		private void scheduleKeepaliveLoopExecution() {
			final long sleepTime = mConnection != null ? (WOT_PING_DELAY/2 + mRandom.nextInt(WOT_PING_DELAY)) : WOT_RECONNECT_DELAY;
			mTicker.queueTimedJob(this, "WOT " + this.getClass().getSimpleName(), sleepTime, false, true);
		}

		/**
		 * Schedules execution of {@link #run()} via {@link #mTicker} after a delay.
		 */
		private void scheduleKeepaliveLoopExecution(long sleepTime) {
			// Re-schedule because subscribe/unsubscribe need it to happen immediately.
			mTicker.rescheduleTimedJob(this, "WOT " + this.getClass().getSimpleName(), sleepTime);

			if(logMINOR) Logger.minor(this, "Sleeping for " + (sleepTime / (60*1000)) + " minutes.");
		}

		/**
		 * "Keepalive Loop": Checks whether we are connected to WOT. Connects to it if the connection is lost or did not exist yet.
		 * Then files all {@link Subscription}s.
		 * 
		 * Executed by {@link #mTicker} as scheduled periodically:
		 * - Every {@link #WOT_RECONNECT_DELAY} seconds if we have no connection to WOT
		 * - Every {@link #WOT_PING_DELAY} if we have a connection to WOT 
		 */
		@Override
<<<<<<< HEAD
		public final synchronized void run() {
		    try {
		        if(logMINOR) Logger.minor(this, "Connection-checking loop running...");
=======
		public final void run() { 
			synchronized(FCPClientReferenceImplementation.this) {
			if(logMINOR) Logger.minor(this, "Connection-checking loop running...");
>>>>>>> 98afdffa

		        if(mClientState != ClientState.Started) {
		            Logger.error(this, "Connection-checking loop executed in wrong ClientState: "
		                + mClientState);
		            return;
		        }

				if(!connected() || pingTimedOut())
					connect();

				if(!connected())
				    return; // finally{} block schedules fast reconnecting.
				
				try {
				    fcp_Ping();
				    checkSubscriptions();
				} catch(IOException e) {
				    Logger.normal(this, "Connetion lost in connection-checking loop.", e);
				    force_disconnect();
				    return; // finally{} block schedules fast reconnecting.
				}
			} catch (RuntimeException | Error e) {
			    // This catches every non-declare-able Exception to ensure that the thread doesn't
			    // die because of them: Keeping the connection alive is important so this thread
			    // must stay alive.
			    // We catch "RuntimeException | Error" instead of "Throwable" to exclude
			    // declare-able Exceptions to ensure that people are noticed by the compiler if
			    // they add code which forgets handling them.
			    
				Logger.error(this, "Error in connection-checking loop!", e);
				force_disconnect();
			} finally {
			    // Will schedule this function to be executed again.
			    // The delay is long if mConnection is alive and we are just waiting for a ping.
			    // The delay is short if mConnection == null and we need to reconnection.
				scheduleKeepaliveLoopExecution();
	            if(logMINOR) Logger.minor(this, "Connection-checking finished.");
			}
<<<<<<< HEAD
=======

			if(logMINOR) Logger.minor(this, "Connection-checking finished.");
			}
>>>>>>> 98afdffa
		}

		/**
		 * Determines the priority of the thread running {@link #run()}
		 * It is chosen to be {@link NativeThread.PriorityLevel#MIN_PRIORITY} as the loop is not latency-critical.
		 */
		@Override
		public final int getPriority() {
			return NativeThread.PriorityLevel.MIN_PRIORITY.value;
		}
	}

	/**
	 * Tries to connect to WOT.
	 * Safe to be called if a connection already exists - it will be replaced with a new one then.
	 */
	private synchronized void connect() {
		force_disconnect();
		
		Logger.normal(this, "connect()");
		
		if(mFCPTrafficDump != null) {
			mFCPTrafficDump.println("---------------- " + new Date() + " Connected. ---------------- ");
		}
		
		try {
			mConnection = mPluginRespirator.connectToOtherPlugin(WOT_FCP_NAME, mFCPMessageReceiver);
			mSubscriptionIDs.clear();
			Logger.normal(this, "Connected to WOT, connection: " + mConnection);
			try {
				mConnectionStatusChangedHandler.handleConnectionStatusChanged(true);
			} catch(Throwable t) {
				Logger.warning(this, "ConnectionStatusChangedHandler.handleConnectionStatusChanged() threw up, please fix your handler!", t);
			}
		} catch(PluginNotFoundException e) {
			Logger.warning(this, "Cannot connect to WOT!");
			// force_disconnect() does this for us.
			/*
			try {
				mConnectionStatusChangedHandler.handleConnectionStatusChanged(false);
			} catch(Throwable t) {
				Logger.warning(this, "ConnectionStatusChangedHandler.handleConnectionStatusChanged() threw up, please fix your handler!", t);
			}
			*/
		}
	}
	
	/**
	 * Sends the given {@link SimpleFieldSet} via {@link #mConnection} by boxing it into a
	 * {@link FCPPluginMessage}.<br><br>
	 * 
	 * ATTENTION: This sends a <b>non-reply</b> {@link FCPPluginMessage}. You <b>must not</b> use
	 * this to send reply messages.<br>
	 * See {@link FCPPluginMessage#construct(SimpleFieldSet, Bucket)}.<br><br>
	 * 
	 * ATTENTION: Does not synchronize, does not check whether {@link #mConnection} is null.<br><br>
	 * 
	 * If {@link #mFCPTrafficDump} is non-null, the SFS is dumped to it.
	 * 
	 * @throws IOException See {@link FCPPluginClient#send(SendDirection, FCPPluginMessage)}.
	 */
	private void send(final SimpleFieldSet sfs) throws IOException {
		mConnection.send(SendDirection.ToServer, FCPPluginMessage.construct(sfs, null));
		if(mFCPTrafficDump != null) {
			mFCPTrafficDump.println("---------------- " + new Date() + " Sent: ---------------- ");
			mFCPTrafficDump.println(sfs.toOrderedString());
		}
	}
	
	/**
	 * Nulls the connection to WOT.
	 * Unsubscribes all existing {@link Subscription}s so WOT does not not maintain them anymore. Does NOT remove them from {@link #mSubscribeTo}:
	 * The purpose of this is to make connections transparent to the child event handler. Once it has requested to be subscribed, it does
	 * not have to care about whether a connection exists or not. This class will automatically reconnect if the connection is lost and
	 * file the subscriptions again.
	 */
	private synchronized void force_disconnect() {
		Logger.normal(this, "force_disconnect()");
		
		if(mConnection != null) {
		    try {
		        for(SubscriptionType type : mSubscriptionIDs.keySet())
		            fcp_Unsubscribe(type);
		    } catch (IOException e) {
		        // The connection is dead already, so we cannot unsubscribe and don't have to.
		        Logger.normal(this, "force_disconnect(): Disconnected already, not unsubscribing.");
		    }
		    
            // The "Unsubscribed" message would normally trigger the removal from the 
            // mSubscriptionIDs array but we cannot receive it anymore after we are
            // disconnected so we remove the ID ourselves
            for(SubscriptionType type : mSubscriptionIDs.keySet())
                mSubscriptionIDs.remove(type);
			
			try {
				mConnectionStatusChangedHandler.handleConnectionStatusChanged(false);
			} catch(Throwable t) {
				Logger.warning(this, "ConnectionStatusChangedHandler.handleConnectionStatusChanged() threw up, please fix your handler!", t);
			}
		}
		
		// Notice: FCPPluginClient has explicit no disconnection mechanism. The JavaDoc of
		// PluginRespirator.connectToOtherPlugin() instructs us that can and must drop all strong
		// references to the FCPPluginClient to it to cause disconnection implicitly.
		mConnection = null;
		
		if(mFCPTrafficDump != null) {
			mFCPTrafficDump.println("---------------- " + new Date() + " Disconnected. ---------------- ");
			mFCPTrafficDump.flush();
		}
	}
	
	/**
	 * @return True if we are connected to WOT, false if not. Does NOT tell whether the Subscriptions were filed yet.
	 */
	private final boolean connected()  {
		return mConnection != null;
	}
	
	/**
	 * @return True if the last ping didn't receive a reply within 2*{@link #WOT_PING_DELAY} milliseconds.
	 */
	private synchronized boolean pingTimedOut() {
		// This is set to 0 by the onReply() handler (which receives the ping reply) when:
		// - we never sent a ping yet. Obviously we can't blame timeout on the client then
		// - whenever we received a pong which marked the ping as successful
		if(mLastPingSentDate == 0)
			return false;
		
		return (CurrentTimeUTC.getInMillis() - mLastPingSentDate) > WOT_PING_TIMEOUT_DELAY;
	}
	
	/**
	 * Sends a "Ping" FCP message to WOT. It will reply with a "Pong" message which is then handled by the {@link FCPPongHandler}.
	 * Used for checking whether the connection to WOT is alive.<br><br>
	 * 
	 * TODO: Code quality: This is a good candidate for using
	 * {@link FCPPluginClient#sendSynchronous(SendDirection, FCPPluginMessage, long)}. See
	 * {@link PluginRespirator#connectToOtherPlugin(String,
	 * FredPluginFCPMessageHandler.ClientSideFCPMessageHandler)} for an explanation.
	 * 
	 * @throws IOException See {@link #send(SimpleFieldSet)}.
	 */
	private synchronized void fcp_Ping() throws IOException {
		if(logMINOR) Logger.minor(this, "fcp_Ping()");
		
		final SimpleFieldSet sfs = new SimpleFieldSet(true);
		sfs.putOverwrite("Message", "Ping");
		send(sfs);
		mLastPingSentDate = CurrentTimeUTC.getInMillis();
	}
	
	/**
	 * Iterates over the {@link SubscriptionType} enum values. Checks whether the client has requested to subscribe / unsubscribe any of them and does so. 
	 * @throws IOException See {@link #fcp_Subscribe(SubscriptionType)} and
	 *                     {@link #fcp_Unsubscribe(SubscriptionType)}.
	 */
	private synchronized void checkSubscriptions() throws IOException {
		for(SubscriptionType type : SubscriptionType.values()) {
			final boolean shouldSubscribe = mSubscribeTo.contains(type);
			final boolean isSubscribed = mSubscriptionIDs.get(type) != null;
			if(shouldSubscribe && !isSubscribed) {
				fcp_Subscribe(type);
				// Only subscribe one at a time: If we subscribe to Scores/Trusts, we need to subscribe to Identities first: Otherwise
				// the Identity objects won't exist. Score/Trust objects reference Identity objects so they cannot be created if we didn't 
				// receive the identities yet. 
				// The SubscriptionType enum is ordered to contain subscriptions which need to be filed first at the beginning so it is
				// safe to just break.
				// Also, if the SubscriptionSucceededHandler is not triggered before the next scheduled execution, this function
				// will just try to subscribe to the identities again and abort again: The isSubscribed boolean will only be true
				// after the event handler has received the identities. WOT also prevents duplicate subscriptions so nothing bad can happen.
				// NOTICE: The SubscriptionSucceededHandler will immediately schedule the next execution of the loop which calls this 
				// function, so it is guaranteed that subscriptions are filed quickly.
				break;
			} else if(!shouldSubscribe && isSubscribed) {
				fcp_Unsubscribe(type);
			}
		}
	}
	
	/**
	 * Sends a "Subscribe" FCP message to WOT. It will reply with:
	 * - A synchronization message, which is handled by {@link FCPIdentitiesSynchronizationHandler} / {@link FCPTrustsSynchronizationHandler} / {@link FCPScoresSynchronizationHandler} - depending on the {@link SubscriptionType}.
	 * - A "Subscribed" message, which is handled by {@link FCPSubscriptionSucceededHandler}.
	 * 
	 * @param type The {@link SubscriptionType} to which you want to subscribe.
	 * @throws IOException See {@link #send(SimpleFieldSet)}.
	 */
	private void fcp_Subscribe(final SubscriptionType type) throws IOException {
		Logger.normal(this, "fcp_Subscribe(): " + type);
		
		final SimpleFieldSet sfs = new SimpleFieldSet(true);
		sfs.putOverwrite("Message", "Subscribe");
		sfs.putOverwrite("To", type.toString());
		send(sfs);
	}
	
	/**
	 * Sends a "Unsubscribe" FCP message to WOT. It will reply with an "Unsubscribed" message which is handled by {@link FCPSubscriptionTerminatedHandler}.
	 * 
	 * @param type The {@link SubscriptionType} which you want to unsubscribe. {@link #mSubscriptionIDs} must contain an ID for this type. 
	 * @throws IOException See {@link #send(SimpleFieldSet)}.
	 */
	private void fcp_Unsubscribe(final SubscriptionType type) throws IOException {
		Logger.normal(this, "fcp_Unsubscribe(): " + type);
		
		final SimpleFieldSet sfs = new SimpleFieldSet(true);
		sfs.putOverwrite("Message", "Unsubscribe");
		sfs.putOverwrite("SubscriptionID", mSubscriptionIDs.get(type));
		send(sfs);
	}

	/**
	 * Receives FCP messages from WOT:
	 * - In reply to messages sent to it via {@link PluginTalker}
	 * - As events happen via event-{@link Notification}s
	 * 
	 * FIXME: Test whether Logger will log messages of this class if only logging is enabled for
	 * {@link FCPClientReferenceImplementation}.
	 */
	private class FCPMessageReceiver
	    implements FredPluginFCPMessageHandler.ClientSideFCPMessageHandler {
	    
		/**
		 * Called by Freenet when it receives a FCP message from WOT.
		 * 
		 * The function will determine which {@link FCPMessageHandler} is responsible for the message type and call its
		 * {@link FCPMessageHandler#handle(SimpleFieldSet, Bucket).
		 */
<<<<<<< HEAD
        @Override
        public final synchronized FCPPluginMessage handlePluginFCPMessage(FCPPluginClient client,
                FCPPluginMessage message) {
            
=======
		@Override
		public final void onReply(final String pluginname, final String indentifier, final SimpleFieldSet params, final Bucket data) {
			synchronized(FCPClientReferenceImplementation.this) {
>>>>>>> 98afdffa
			if(mFCPTrafficDump != null) {
				mFCPTrafficDump.println("---------------- " + new Date() + " Received: ---------------- ");
				mFCPTrafficDump.println(message.params.toOrderedString());
			}

			// Check whether we are actually connected. If we are not connected, we must not handle FCP messages.
			// We do NOT have to check mClientState: mConnection must only be non-null in states where it is acceptable.
			if(mConnection == null || client != mConnection) {
				final String state = "My client: " + mConnection
				                   + "; My ClientState:" + mClientState
				                   + "; Passed client: " + client
				                   + "; Passed FCPPluginMessage ==" + message;

				final String errorMessage =
				    "Received unexpected message, maybe because we reconnected and"
                  + " the old server is still alive? " + state;
				
				Logger.error(this, errorMessage);
				
				// There might be a dangling subscription at the side of the remote WOT for which we
				// are still receiving event notifications.
				// WOT terminates subscriptions automatically once their failure counter reaches a certain limit.
				// For allowing WOT to notice the failure, we must reply with an error reply (as 
				// long as the message wasn't a reply - Replying to replies is not allowed.)
                return !message.isReplyMessage() ? FCPPluginMessage.constructErrorReply(
                            message, "InternalError", errorMessage)
                       : null;
			}

			final String messageString = message.params.get("Message");
			final FCPMessageHandler handler = mFCPMessageHandlers.get(messageString);

			if(handler == null) {
			    String errorMessage =  "Unknown message type: " + messageString +
			                           "; full message: " + message;
			    
			    Logger.warning(this, errorMessage);
			    return !message.isReplyMessage() ? FCPPluginMessage.constructErrorReply(
			                message , "InternalError", errorMessage)
			           : null;
			}

			if(logMINOR) Logger.minor(this, "Handling message '" + messageString + "' with " + handler + " ...");
			try {
				handler.handle(message.params, message.data);
				return !message.isReplyMessage() ? FCPPluginMessage.constructSuccessReply(message)
				       : null;
			} catch(ProcessingFailedException e) {
			    String errorMessage = "Message handler failed and requested passing the error to"
			                        + " WOT, doing so: " + handler;
				Logger.error(this, errorMessage, e);
				return !message.isReplyMessage() ? FCPPluginMessage.constructErrorReply(
				           message, "InternalError", errorMessage)
				       : null;
			} finally {
				if(logMINOR) Logger.minor(this, "Handling message finished.");
			}
			}
		}

	}
	/**
	 * Each FCP message sent by WOT contains a "Message" field in its {@link SimpleFieldSet}. For each value of "Message",
	 * a {@link FCPMessageHandler} implementation must exist.
	 * 
	 * Upon reception of a message, {@link FCPClientReferenceImplementation#onReply(String, String, SimpleFieldSet, Bucket) calls
	 * {@link FCPMessageHandler#handle(SimpleFieldSet, Bucket)} of the {@link FCPMessageHandler} which is responsible for it. 
	 */
	private interface FCPMessageHandler {
		/**
		 * This function shall the value of the {@link SimpleFieldSet} "Message" field this handler belongs to with.
		 */
		public String getMessageName();
		
		/**
		 * @throws ProcessingFailedException May be thrown if you want {@link FCPClientReferenceImplementation#onReply(String, String, SimpleFieldSet, Bucket)}
		 * to signal to WOT that processing failed. This only is suitable for handlers of event-notifications:
		 * WOT will send the event-notifications synchronously and therefore notice if they failed. It will resend them for a certain amount
		 * of retries then.
		 */
		public void handle(final SimpleFieldSet sfs, final Bucket data) throws ProcessingFailedException;
	}
	
	/**
	 * @see SubscriptionSynchronizationHandler
	 * @see SubscribedObjectChangedHandler
	 */
	public final class ProcessingFailedException extends Exception {
		public ProcessingFailedException(Throwable t) {
			super(t);
		}

		private static final long serialVersionUID = 1L;
	}
	
	/**
	 * Handles the "Pong" message which we receive in reply to {@link FCPClientReferenceImplementation#fcp_Ping()}.
	 * Reception of this message indicates that the connection to WOT is alive.
	 */
	private final class FCPPongHandler implements FCPMessageHandler {
		@Override
		public String getMessageName() {
			return "Pong";
		}
		
		@Override
		public void handle(final SimpleFieldSet sfs, final Bucket data) {
			if((CurrentTimeUTC.getInMillis() - mLastPingSentDate) <= WOT_PING_TIMEOUT_DELAY)
				mLastPingSentDate = 0; // Mark the ping as successful.
		}
	}
	
	/**
	 * Handles the "Subscribed" message which we receive in reply to {@link FCPClientReferenceImplementation#fcp_Subscribe(SubscriptionType)}.
	 * Reception of this message indicates that we successfully subscribed to the requested {@link SubscriptionType}.
	 */
	private final class FCPSubscriptionSucceededHandler implements FCPMessageHandler {
		@Override
		public String getMessageName() {
			return "Subscribed";
		}

		@Override
		public void handle(SimpleFieldSet sfs, Bucket data) {
	    	final String id = sfs.get("SubscriptionID");
	    	final String to = sfs.get("To");
	    	
	    	assert(id != null && id.length() > 0);
	    	assert(to != null);
	    	
	    	final SubscriptionType type = SubscriptionType.valueOf(to);
	    	assert !mSubscriptionIDs.containsKey(type) : "Subscription should not exist already";
	    	mSubscriptionIDs.put(type, id);
	    	
	    	// checkSubscriptions() only files one subscription at a time (see its code for an explanation).
	    	// Therefore, after subscription has succeeded, we need to schedule the KeepaliveLoop (which is run()) to be executed again
	    	// soon so it calls checkSubscriptions() to file the following subscriptions.
	    	mKeepAliveLoop.scheduleKeepaliveLoopExecution(0);
		}
	}
	
	/**
	 * Handles the "Unsubscribed" message which we receive in reply to {@link FCPClientReferenceImplementation#fcp_Unsubscribe(SubscriptionType)}.
	 * Reception of this message indicates that we successfully unsubscribed from the requested {@link SubscriptionType}.
	 */
	private final class FCPSubscriptionTerminatedHandler implements FCPMessageHandler {
		@Override
		public String getMessageName() {
			return "Unsubscribed";
		}

		@Override
		public void handle(SimpleFieldSet sfs, Bucket data) {
	    	final String id = sfs.get("SubscriptionID");
	    	final String from = sfs.get("From");
	    	
	    	assert(id != null && id.length() > 0);
	    	assert(from != null);
	    	
	    	final SubscriptionType type = SubscriptionType.valueOf(from);
	    	assert mSubscriptionIDs.containsKey(type) : "Subscription should exist";
	    	mSubscriptionIDs.remove(type);

    		// The purpose of the StopRequested state is to to give pending "Unsuscribed" messages time to arrive.
    		// After we have received all of them, we must:
    		// - Update the mClientState
    		// - Notify the stop() function that shutdown is finished.
	    	if(mClientState == ClientState.StopRequested && mSubscriptionIDs.isEmpty())
	    		FCPClientReferenceImplementation.this.notifyAll();
		}
	}
	
	/**
	 * Handles the "Error" message which we receive when a FCP message which we sent triggered an error.
	 * Logs it as ERROR to the Freenet log file.
	 *
	 * There is one type of Error which is not severe and therefore logged as WARNING: If we tried to subscribed twice because of high latency.
	 * An explanation is in the source code of the function.
	 */
	private final class FCPErrorHandler implements FCPMessageHandler {
		@Override
		public String getMessageName() {
			return "Error";
		}

		@Override
		public void handle(SimpleFieldSet sfs, Bucket data) throws ProcessingFailedException {
			final String description = sfs.get("Description");
			
			if(description.equals("plugins.WebOfTrust.SubscriptionManager$SubscriptionExistsAlreadyException")) {
		    	// checkSubscriptions() only files one subscription at a time to guarantee proper order of synchronization:
		    	// Trust objects reference identity objects, so we cannot create them if we didn't get to know the identities first.
		    	// So because it only files one at a time, after subscription has succeeded, the KeepAliveLoop will be scheduled for
				// execution to file the next one.
				// If subscribing succeed early enough and the KeepAliveLoop executes due to its normal period, it will try to file
				// the subscription a second time and this condition happens:
				Logger.warning(this, "Subscription exists already: To=" + sfs.get("To") + "; SubscriptionID=" + sfs.get("SubscriptionID"));
			} else {
				Logger.error(this, "Unknown FCP error: " + description);
			}
		}
	}
	
	
	/**
	 * Since we let the implementing child class of the abstract FCPClientReferenceImplementation handle the events, the handler might throw.
	 * In that case we need to gracefully tell WOT about that: In case of {@link Subscription}'s event {@link Notification}s, it will re-send them then. 
	 */
	private abstract class MaybeFailingFCPMessageHandler implements FCPMessageHandler {
		public void handle(final SimpleFieldSet sfs, final Bucket data) throws ProcessingFailedException {
			try {	
				handle_MaybeFailing(sfs, data);
			} catch(Throwable t) {
				throw new ProcessingFailedException(t); 
			}
		}
		
		abstract void handle_MaybeFailing(final SimpleFieldSet sfs, final Bucket data) throws Throwable;
	}
	
	/**
	 * Handles the "Identities" message which we receive in reply to {@link FCPClientReferenceImplementation#fcp_Subscribe(SubscriptionType)}
	 * with {@link SubscriptionType#Identities}.
	 * 
	 * Parses the contained set of all WOT {@link Identity}s & passes it to the event handler 
	 * {@link FCPClientReferenceImplementation#handleIdentitiesSynchronization(Collection)}.
	 */
	private final class FCPIdentitiesSynchronizationHandler extends MaybeFailingFCPMessageHandler {
		@Override
		public String getMessageName() {
			return "Identities";
		}
		
		@SuppressWarnings("unchecked")
		@Override
		public void handle_MaybeFailing(final SimpleFieldSet sfs, final Bucket data) throws MalformedURLException, FSParseException, InvalidParameterException, ProcessingFailedException {
			((SubscriptionSynchronizationHandler<Identity>)mSubscriptionSynchronizationHandlers.get(SubscriptionType.Identities))
				.handleSubscriptionSynchronization(mIdentityParser.parseSynchronization(sfs));
		}
	}

	/**
	 * Handles the "Trusts" message which we receive in reply to {@link FCPClientReferenceImplementation#fcp_Subscribe(SubscriptionType)}
	 * with {@link SubscriptionType#Trusts}.
	 * 
	 * Parses the contained set of all WOT {@link Trust}s & passes it to the event handler 
	 * {@link FCPClientReferenceImplementation#handleTrustsSynchronization(Collection)}.
	 */
	private final class FCPTrustsSynchronizationHandler extends MaybeFailingFCPMessageHandler {
		@Override
		public String getMessageName() {
			return "Trusts";
		}

		@SuppressWarnings("unchecked")
		@Override
		public void handle_MaybeFailing(SimpleFieldSet sfs, Bucket data) throws MalformedURLException, FSParseException, InvalidParameterException, ProcessingFailedException {
			((SubscriptionSynchronizationHandler<Trust>)mSubscriptionSynchronizationHandlers.get(SubscriptionType.Trusts))
					.handleSubscriptionSynchronization(mTrustParser.parseSynchronization(sfs));
		}
	}

	/**
	 * Handles the "Scores" message which we receive in reply to {@link FCPClientReferenceImplementation#fcp_Subscribe(SubscriptionType)}
	 * with {@link SubscriptionType#Scores}.
	 * 
	 * Parses the contained set of all WOT {@link Score}s & passes it to the event handler 
	 * {@link FCPClientReferenceImplementation#handleScoresSynchronization(Collection)}.
	 */
	private final class FCPScoresSynchronizationHandler extends MaybeFailingFCPMessageHandler {
		@Override
		public String getMessageName() {
			return "Scores";
		}

		@SuppressWarnings("unchecked")
		@Override
		public void handle_MaybeFailing(SimpleFieldSet sfs, Bucket data) throws MalformedURLException, FSParseException, InvalidParameterException, ProcessingFailedException {
			((SubscriptionSynchronizationHandler<Score>)mSubscriptionSynchronizationHandlers.get(SubscriptionType.Scores))
				.handleSubscriptionSynchronization(mScoreParser.parseSynchronization(sfs));
		}
	}

	/**
	 * Handles the "IdentityChangedNotification" message which WOT sends when an {@link Identity} or {@link OwnIdentity} was changed, added or deleted.
	 * This will be send if we are subscribed to {@link SubscriptionType#Identities}.
	 * 
	 * Parses the contained {@link Identity} & passes it to the event handler 
	 * {@link FCPClientReferenceImplementation#handleIdentityChangedNotification(Identity, Identity)}.
	 */
	private final class FCPIdentityChangedNotificationHandler extends MaybeFailingFCPMessageHandler {
		@Override
		public String getMessageName() {
			return "IdentityChangedNotification";
		}
		
		@SuppressWarnings("unchecked")
		@Override
		public void handle_MaybeFailing(SimpleFieldSet sfs, Bucket data) throws MalformedURLException, FSParseException, InvalidParameterException, ProcessingFailedException {
			((SubscribedObjectChangedHandler<Identity>)mSubscribedObjectChangedHandlers.get(SubscriptionType.Identities))
				.handleSubscribedObjectChanged(mIdentityParser.parseNotification(sfs));
		}
	}
	
	/**
	 * Handles the "TrustChangedNotification" message which WOT sends when a {@link Trust} was changed, added or deleted.
	 * This will be send if we are subscribed to {@link SubscriptionType#Trusts}.
	 * 
	 * Parses the contained {@link Trust} & passes it to the event handler 
	 * {@link FCPClientReferenceImplementation#handleTrustChangedNotification(Trust, Trust)}.
	 */
	private final class FCPTrustChangedNotificationHandler extends MaybeFailingFCPMessageHandler  {
		@Override
		public String getMessageName() {
			return "TrustChangedNotification";
		}
		
		@SuppressWarnings("unchecked")
		@Override
		public void handle_MaybeFailing(SimpleFieldSet sfs, Bucket data) throws MalformedURLException, FSParseException, InvalidParameterException, ProcessingFailedException {
			((SubscribedObjectChangedHandler<Trust>)mSubscribedObjectChangedHandlers.get(SubscriptionType.Trusts))
				.handleSubscribedObjectChanged(mTrustParser.parseNotification(sfs));
		}
	}

	/**
	 * Handles the "ScoreChangedNotification" message which WOT sends when a {@link Score} was changed, added or deleted.
	 * This will be send if we are subscribed to {@link SubscriptionType#Scores}.
	 * 
	 * Parses the contained {@link Score} & passes it to the event handler 
	 * {@link FCPClientReferenceImplementation#handleScoreChangedNotification(Score, Score)}.
	 */
	private final class FCPScoreChangedNotificationHandler extends MaybeFailingFCPMessageHandler {
		@Override
		public String getMessageName() {
			return "ScoreChangedNotification";
		}
		
		@SuppressWarnings("unchecked")
		@Override
		public void handle_MaybeFailing(SimpleFieldSet sfs, Bucket data) throws MalformedURLException, FSParseException, InvalidParameterException, ProcessingFailedException {
			((SubscribedObjectChangedHandler<Score>)mSubscribedObjectChangedHandlers.get(SubscriptionType.Scores))
				.handleSubscribedObjectChanged(mScoreParser.parseNotification(sfs));
		}
	}

	/**
	 * Represents the data of a {@link SubscriptionManager.Notification}
	 */
	public static final class ChangeSet<CT extends Persistent> {
		/**
		 * @see SubscriptionManager.Notification#getOldObject()
		 */
		public final CT beforeChange;
		
		/**
		 * @see SubscriptionManager.Notification#getNewbject()
		 */
		public final CT afterChange;
		
		public ChangeSet(CT myBeforeChange, CT myAfterChange) {
			beforeChange = myBeforeChange;
			afterChange = myAfterChange;
			
			assert((beforeChange != null && afterChange != null)
					|| (beforeChange == null ^ afterChange == null));
			
			assert(!(beforeChange != null && afterChange != null) || 
					(beforeChange.getID().equals(afterChange.getID())));
		}
		
		@Override
		public String toString() {
			return "ChangeSet { beforeChange: " + beforeChange + "; afterChange: " + afterChange + "}"; 
		}
	}

	/**
	 * Baseclass for parsing synchronization and notification messages which WOT sends:
	 * - Synchronization messages are at the beginning of a {@link Subscription} and contain all data in the WOT database of the subscribed
	 * type such as all {@link Identity}s / all {@link Trust}s / all {@link Score}s.
	 * - {@link Notification} messages are sent if an {@link Identity} etc. has changed and contain the old / new version of it.
	 * 
	 * The implementing child classes only have to implement parsing of a single Identity/Trust/Score object. The format of the 
	 * messages which contain multiple of them is a superset so the single-element parser can be used.
	 */
	public static abstract class FCPParser<T extends Persistent> {
		
		protected final WebOfTrustInterface mWoT;
		
		public FCPParser(final WebOfTrustInterface myWebOfTrust) {
			mWoT = myWebOfTrust;
		}
		
		public ArrayList<T> parseSynchronization(final SimpleFieldSet wholeSfs) throws FSParseException, MalformedURLException, InvalidParameterException {
			final SimpleFieldSet sfs = getOwnSubset(wholeSfs);
			final int amount = sfs.getInt("Amount");
			final ArrayList<T> result = new ArrayList<T>(amount+1);
			for(int i=0; i < amount; ++i) {
				result.add(parseSingle(sfs, i));
			}
			return result;
		}

		public ChangeSet<T> parseNotification(final SimpleFieldSet notification) throws MalformedURLException, FSParseException, InvalidParameterException {
			final SimpleFieldSet beforeChange = getOwnSubset(notification.subset("BeforeChange"));
			final SimpleFieldSet afterChange = getOwnSubset(notification.subset("AfterChange"));
			
			return new ChangeSet<T>(parseSingle(beforeChange, 0), parseSingle(afterChange, 0));
		}
		
		/** For example if this was an {@link IdentityParser}, if the input contained "Identities.*", it would return all * fields without the prefix. */
		abstract protected SimpleFieldSet getOwnSubset(final SimpleFieldSet sfs) throws FSParseException;
		
		abstract protected T parseSingle(SimpleFieldSet sfs, int index) throws FSParseException, MalformedURLException, InvalidParameterException;
	
	}
	
	/**
	 * Parser for FCP messages which describe an {@link Identity} or {@link OwnIdentity} object.
	 */
	public static final class IdentityParser extends FCPParser<Identity> {

		public IdentityParser(final WebOfTrustInterface myWebOfTrust) {
			super(myWebOfTrust);
		}
		
		@Override
		protected SimpleFieldSet getOwnSubset(SimpleFieldSet sfs) throws FSParseException {
			return sfs.getSubset("Identities");
		}
		
		@Override
		protected Identity parseSingle(final SimpleFieldSet wholeSfs, final int index) throws FSParseException, MalformedURLException, InvalidParameterException {
			final SimpleFieldSet sfs = wholeSfs.getSubset(Integer.toString(index));
			
			final String type = sfs.get("Type");
	    	
			if(type.equals("Inexistent"))
	    		return null;
	    	
	        final String nickname = sfs.get("Nickname");
	        final String requestURI = sfs.get("RequestURI");
	    	final String insertURI = sfs.get("InsertURI");
	    	final boolean doesPublishTrustList = sfs.getBoolean("PublishesTrustList");
	        final String id = sfs.get("ID"); 
	 	
	 		final Identity identity;
	 		
	 		if(type.equals("Identity"))
	 			identity = new Identity(mWoT, requestURI, nickname, doesPublishTrustList);
	 		else if(type.equals("OwnIdentity"))
	 			identity = new OwnIdentity(mWoT, insertURI, nickname, doesPublishTrustList);
	 		else
	 			throw new RuntimeException("Unknown type: " + type);
	 		
	 		assert(identity.getID().equals(id));
	 		
	 		// The Identity constructor will use the edition in the URI only as edition hint so we have to set it manually.
	 		assert(insertURI == null || new FreenetURI(requestURI).getEdition() == new FreenetURI(insertURI).getEdition());
	 		identity.forceSetEdition(new FreenetURI(requestURI).getEdition());
	 		
	 		final int contextAmount = sfs.getInt("Contexts.Amount");
	        final int propertyAmount = sfs.getInt("Properties.Amount");
	 		
	        for(int i=0; i < contextAmount; ++i) {
	        	identity.addContext(sfs.get("Contexts." + i + ".Name"));
	        }

	        for(int i=0; i < propertyAmount; ++i)  {
	            identity.setProperty(sfs.get("Properties." + i + ".Name"),
	            		sfs.get("Properties." + i + ".Value"));
	        }
	        
	    	identity.forceSetCurrentEditionFetchState(FetchState.valueOf(sfs.get("CurrentEditionFetchState")));

	        return identity;
		}
	}

	/**
	 * Parser for FCP messages which describe a {@link Trust} object.
	 */
	public static final class TrustParser extends FCPParser<Trust> {

		private final Map<String, Identity> mIdentities;
		
		public TrustParser(final WebOfTrustInterface myWebOfTrust, final Map<String, Identity> myIdentities) {
			super(myWebOfTrust);
			mIdentities = myIdentities;
		}

		@Override
		protected SimpleFieldSet getOwnSubset(SimpleFieldSet sfs) throws FSParseException {
			return sfs.getSubset("Trusts");
		}

		@Override
		protected Trust parseSingle(final SimpleFieldSet wholeSfs, final int index) throws FSParseException, InvalidParameterException {
			final SimpleFieldSet sfs = wholeSfs.getSubset(Integer.toString(index));
			
	    	if(sfs.get("Value").equals("Inexistent"))
	    		return null;
	    	
			final String trusterID = sfs.get("Truster");
			final String trusteeID = sfs.get("Trustee");
			final byte value = sfs.getByte("Value");
			final String comment = sfs.get("Comment");
			final long trusterEdition = sfs.getLong("TrusterEdition");
			
			final Trust trust = new Trust(mWoT, mIdentities.get(trusterID), mIdentities.get(trusteeID), value, comment);
			trust.forceSetTrusterEdition(trusterEdition);
			
			return trust;
		}
		
	}

	/**
	 * Parser for FCP messages which describe a {@link Score} object.
	 */
	public static final class ScoreParser extends FCPParser<Score> {
		
		private final Map<String, Identity> mIdentities;
		
		public ScoreParser(final WebOfTrustInterface myWebOfTrust, final Map<String, Identity> myIdentities) {
			super(myWebOfTrust);
			mIdentities = myIdentities;
		}

		@Override
		protected SimpleFieldSet getOwnSubset(SimpleFieldSet sfs) throws FSParseException {
			return sfs.getSubset("Scores");
		}

		@Override
		protected Score parseSingle(final SimpleFieldSet wholeSfs, final int index) throws FSParseException {
			final SimpleFieldSet sfs = wholeSfs.getSubset(Integer.toString(index));
			
	    	if(sfs.get("Value").equals("Inexistent"))
	    		return null;
	    	
			final String trusterID = sfs.get("Truster");
			final String trusteeID = sfs.get("Trustee");
			final int capacity = sfs.getInt("Capacity");
			final int rank = sfs.getInt("Rank");
			final int value = sfs.getInt("Value");
			
			return new Score(mWoT, (OwnIdentity)mIdentities.get(trusterID), mIdentities.get(trusteeID), value, rank, capacity);
		}
		
	}

	public interface ConnectionStatusChangedHandler {
		/**
		 * Called when the client has connected to WOT successfully or the connection was lost. 
		 * This handler should update your user interface remove or show a "Please install the Web Of Trust plugin!" warning.
		 * If this handler was not called yet, you should assume that there is no connection and display the warning as well. 
		 * 
		 * ATTENTION: You do NOT have to call {@link FCPClientReferenceImplementation#subscribe(Class, SubscriptionSynchronizationHandler, SubscribedObjectChangedHandler)}
		 * in this handler! Subscriptions will be filed automatically by the client whenever the connection is established.
		 * It will also automatically reconnect if the connection is lost.
		 * ATTENTION: The client will automatically try to reconnect, you do NOT have to call {@link FCPClientReferenceImplementation#start()}
		 * or anything else in this handler!
		 */
		void handleConnectionStatusChanged(boolean connected);
	}
	
	public interface SubscriptionSynchronizationHandler<T extends Persistent> {
		/**
		 * Called very soon after you have subscribed via {@link FCPClientReferenceImplementation#subscribe(Class, SubscriptionSynchronizationHandler, SubscribedObjectChangedHandler)}
		 * The type T matches the Class parameter of the above subscribe function.
		 * The passed {@link Collection} contains ALL objects in the WOT database of whose type T you have subscribed to:
		 * - For {@link Identity}, all {@link Identity} and {@link OwnIdentity} objects in the WOT database.
		 * - For {@link Trust}, all {@link Trust} objects in the WOT database.
		 * - For {@link Score}, all {@link Score} objects in the WOT database.
		 * You should store any of them which you need.
		 * 
		 * WOT sends ALL objects to this handler because this will cut down future traffic very much: For example, if an {@link Identity}
		 * changes, WOT will only have to send the new version of it for allowing you to make your database completely up-to-date again.
		 * This means that this handler is only called once at the beginning of a {@link Subscription}, all changes after that will trigger
		 * a {@link SubscribedObjectChangedHandler} instead.
		 * 
		 * @throws ProcessingFailedException You are free to throw this. The failure of the handler will be signaled to WOT. It will cause the
		 * subscription to fail. The client will automatically retry subscribing after a typical delay of roughly
		 * {@link FCPClientReferenceImplementation#WOT_PING_DELAY}. You can use this mechanism for programming your client in a transactional
		 * style: If anything in the transaction which processes this handler fails, roll it back and make the handler throw.
		 * You can then expect to receive the same call again after the delay and hope that the transaction will succeed the next time.
		 */
		void handleSubscriptionSynchronization(Collection<T> allObjects) throws ProcessingFailedException;
	}
	
	public interface SubscribedObjectChangedHandler<T extends Persistent> {
		/**
		 * Called if an object is changed/added/deleted to whose class you subscribed to via @link FCPClientReferenceImplementation#subscribe(Class, SubscriptionSynchronizationHandler, SubscribedObjectChangedHandler)}.
		 * The type T matches the Class parameter of the above subscribe function.
		 * You will receive notifications about changed objects for the given values of T:
		 * - For {@link Identity}, changed {@link Identity} and {@link OwnIdentity} objects in the WOT database.
		 * - For {@link Trust}, changed {@link Trust} objects in the WOT database.
		 * - For {@link Score}, changed {@link Score} objects in the WOT database.
		 * The passed {@link ChangeSet} contains the version of the object  before the change and after the change.
		 * 
		 * ATTENTION: The type of an {@link Identity} can change from {@link OwnIdentity} to {@link Identity} or vice versa.
		 * This will also trigger a call to this event handler.
		 * 
		 * @throws ProcessingFailedException You are free to throw this. The failure of the handler will be signaled to WOT. It will cause the
		 * same notification to be re-sent after a delay of roughly {@link SubscriptionManager#PROCESS_NOTIFICATIONS_DELAY}.
		 * You can use this mechanism for programming your client in a transactional style: If anything in the transaction which processes 
		 * this handler fails, roll it back and make the handler throw. You can then expect to receive the same call again after the delay
		 * and hope that the transaction will succeed the next time.
		 */
		 void handleSubscribedObjectChanged(ChangeSet<T> changeSet) throws ProcessingFailedException;
	}
	
	/**
	 * Must be called at shutdown of your plugin.
	 * ATTENTION: If you override this, you must call <code>super.stop()</code>!
	 */
	public synchronized void stop() {
		Logger.normal(this, "stop() ...");
		
		if(mClientState != ClientState.Started) {
			Logger.warning(this, "stop(): Not even started, current state = " + mClientState);
			return;
		}
		
		// The purpose of having this state is so we can wait for the confirmations of fcp_Unsubscribe() to arrive from WOT.
		mClientState = ClientState.StopRequested;
		
		// Prevent run() from executing again. It cannot be running right now because this function is synchronized
		mTicker.shutdown();
		
		// Call fcp_Unsubscribe() on any remaining subscriptions and wait() for the "Unsubscribe" messages to arrive
		if(!mSubscriptionIDs.isEmpty() && mConnection != null) {
		    try {
		        for(SubscriptionType type : mSubscriptionIDs.keySet()) {
		            fcp_Unsubscribe(type);
		            // The handler for "Unsubscribed" messages will notifyAll() once there are no
		            // more subscriptions 
		        }

		        Logger.normal(this, "stop(): Waiting for replies to fcp_Unsubscribe() calls...");
		        try {
		            // Releases the lock on this object - which is why we needed to set
		            // mClientState = ClientState.StopRequested:
		            // To prevent new subscriptions from happening in between
		            wait(SHUTDOWN_UNSUBSCRIBE_TIMEOUT);
		        } catch (InterruptedException e) {
		            Thread.interrupted();
		        }			
	        } catch(IOException e) {
	            // We catch this here instead of closer to the fcp_Unsubscribe() call to ensure that
	            // we don't enter the wait(): Waiting for replies to confirm the unsubscription
	            // does not make any sense if the connection is closed - replies won't arrive then.
	            Logger.normal(this, "stop(): Disconnected during fcp_Unsubscribe().");
	        }
		}
		
		if(!mSubscriptionIDs.isEmpty()) {
			Logger.warning(this, "stop(): Waiting for fcp_Unsubscribe() calls timed out, now forcing disconnect."
					+ " If log messages about out-of-band messages follow, you can ignore them.");
		}
		
		// We call force_disconnect() even if shutdown worked properly because there is no non-forced function and it won't force
		// anything if all subscriptions have been terminated properly before.
		force_disconnect();
		
		mClientState = ClientState.Stopped;
		
		Logger.normal(this, "stop() finished.");
	}

}<|MERGE_RESOLUTION|>--- conflicted
+++ resolved
@@ -402,15 +402,10 @@
 		 * - Every {@link #WOT_PING_DELAY} if we have a connection to WOT 
 		 */
 		@Override
-<<<<<<< HEAD
-		public final synchronized void run() {
-		    try {
-		        if(logMINOR) Logger.minor(this, "Connection-checking loop running...");
-=======
 		public final void run() { 
 			synchronized(FCPClientReferenceImplementation.this) {
-			if(logMINOR) Logger.minor(this, "Connection-checking loop running...");
->>>>>>> 98afdffa
+			try {
+		        if(logMINOR) Logger.minor(this, "Connection-checking loop running...");
 
 		        if(mClientState != ClientState.Started) {
 		            Logger.error(this, "Connection-checking loop executed in wrong ClientState: "
@@ -449,12 +444,7 @@
 				scheduleKeepaliveLoopExecution();
 	            if(logMINOR) Logger.minor(this, "Connection-checking finished.");
 			}
-<<<<<<< HEAD
-=======
-
-			if(logMINOR) Logger.minor(this, "Connection-checking finished.");
-			}
->>>>>>> 98afdffa
+			}
 		}
 
 		/**
@@ -684,16 +674,11 @@
 		 * The function will determine which {@link FCPMessageHandler} is responsible for the message type and call its
 		 * {@link FCPMessageHandler#handle(SimpleFieldSet, Bucket).
 		 */
-<<<<<<< HEAD
         @Override
-        public final synchronized FCPPluginMessage handlePluginFCPMessage(FCPPluginClient client,
+        public final FCPPluginMessage handlePluginFCPMessage(FCPPluginClient client,
                 FCPPluginMessage message) {
+			synchronized(FCPClientReferenceImplementation.this) {
             
-=======
-		@Override
-		public final void onReply(final String pluginname, final String indentifier, final SimpleFieldSet params, final Bucket data) {
-			synchronized(FCPClientReferenceImplementation.this) {
->>>>>>> 98afdffa
 			if(mFCPTrafficDump != null) {
 				mFCPTrafficDump.println("---------------- " + new Date() + " Received: ---------------- ");
 				mFCPTrafficDump.println(message.params.toOrderedString());
