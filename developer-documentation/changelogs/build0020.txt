Web of Trust Version 0.4.6 build0020
------------------------------------------------------------------------

SUMMARY AND OUTLOOK (detailed changelog is below):

Summary blah blah. Blah blah reference to link [1].

Outlook blah blah.

Thanks to the Cobertura test coverage analysis tool which WoT supports
since the previous release, efforts have begun towards achieving 100%
test coverage in WoT.


CHANGELOG - prefixed with the bugtracker issue number:

- 0000001: [category_of_issue_1] title_of_issue_1.......................
           more_lines_of_title (developer_of_issue_1)...................

  Blah.
  Blah.

- 0000002: .............................................................
           .............................................................
  0000003: .............................................................
           .............................................................

  Blah.
  Blah.

- 0006994: [Performance] Fix up to 1.5 hour delay of captcha solution
           download (xor)

  The identities which publish captchas check for solutions of them on
  the network every 0.5 to 1.5 hours (randomized delay).

  Unfortunately the code which does this had a bug:
  When generating new captchas it didn't try to download solutions right
  after uploading the captchas.
  Instead the solutions would only be downloaded at the next iteration
  of the maintenance loop, i.e. after the said 0.5 to 1.5 hours.
  This could cause a delay of 1.5 hours for new identities to become
  visible after solving a captcha.

  It was fixed to try to download solutions right away.
  Together with the below fix for issue 0006996 a round-trip time of 3
  minutes should be possible now for introduction, as measured by 89
  iterations of the new unit test for introduction introduced by
  issue 0006951.
  That time is for uploading the captcha, the remote identity downloading
  the captcha, uploading the solution, the solution being downloaded by
  the captcha's publisher, and the introduced identity being downloaded
  by it as well.

  Notably this was discovered thanks to the new unit test for captcha
  up-/download as introduced in this release by issue 0006951.

- 0006996: [Performance] Fix 10 minute delay of captcha solution upload
           (xor)

  The code which uploads captcha solutions had a bug which almost always
  caused the upload of solutions to be delayed by 10 minutes, causing
  new identities to not become visible before that.

  This delay has been reduced to zero.

  This was also discovered thanks to the new unit test for captcha
  up-/download.

- 0006835: [Features] Merge random nickname improvement (ArneBab)

  Some very short name templates such as "D" or "CNR" were removed to
  make the names more pleasant.

  Further the wizard for creating identities has been changed to remove
  the following warning:
     "If you don't like it please do not reload the page to generate
      another random name - this also reveals something about your
      preferences!"

  It was removed because:
  - it's nice if users can have a name which they identify with.
  - it seems very difficult for an attacker to even find a place where
    statistics about the name preferences of someone could be
    acquired. Without stats, it is impossible to take good guesses which
    random nicknames belong to whom.


CHANGELOG about stuff only interesting for developers:

- 0006804: [Code quality] Unit tests: Recycle fred simulator code to
           allow tests which do real inserts/fetches (xor)

  Previously WoT unit tests have not been testing the code for
  uploading/downloading to/from the Freenet network at all.
  They only tested the core which processes the transferred data.

  Now unit tests can use the new class AbstractMultiNodeTest to use the
  Freenet core code to create multiple real Freenet instances on the
  local machine which connect to each other, and run the WoT plugin on
  multiple of those nodes to test network traffic between instances of
  WoT.
  This does not involve the public network, all traffic is strictly
  local.

  Surprisingly this does not require much computing power:
  Hundreds of test runs have shown that it does reliably complete with
  only 10 nodes. Dozens of runs validated that it requires as little as
  512 MB of RAM given to Java, it may possibly even work with 256 MB.
  A simple upload/download test run completes within 167 seconds on my
  10 years old 2.4 GHz Core 2 Duo.

  Further, it is nice to know that a simple network-based test only
  takes 150 lines of code to implement.

  This allows us to do really sophisticated high level tests of whether
  WoT works as intended, some of which have already been implemented,
  see the following issues.

- 0006950: [Code quality] Unit tests: Networked tests for classes
           IdentityFetcher and IdentityInserter (xor)

  While the primary goal of this release is to replace the legacy class
  IdentityFetcher with a much faster new implementation (classes
  IdentityDownloader*), the legacy class was nevertheless preserved so
  we can keep it as a reference implementation for a while to have
  something to test the new code against.

  It was decided to use the legacy class as a first subject to test with
  the new code for networked tests as described by the aforementioned
  issue 0006804. It is a good idea to test the legacy class because:
  - it had to be modified by this release to take account for the
    changes to the WoT core which had to be made to power the new
    implementation. These modifications could have caused bugs.
  - it is more easy to understand than the new implementation and thus
    serves well as a simple example of how to do networked tests.

  Class IdentityFetcherTest was added which tests IdentityFetcher -
  and also the IdentityInserter as a side effect - like this:
  - Creates two WoT instances connected by network.
  - Creates an identity on WoT #1 and has the IdentityInserter insert
    it into the local Freenet network.
  - Creates another identity on WoT #2 which adds the remote identity
    by its URI and sets a positive trust to it.
  - Waits until the remote identity is successfully fetched and imported
    by the IdentityFetcher and validates its attributes are equal to the
    original.

  This increases WoT's overall test coverage by lines from 47% to 49%,
  and branch coverage from 40% to 42%.
  This was measured by the Cobertura support which was introduced by the
  previous release and can be used by:
    ant -Dtest.coverage=true && firefox test-coverage/html/index.html

- 0006951: [Code quality] Unit tests: Networked tests for captcha
           upload/download/solving (xor)

  Another networked test was introduced which tests a full cycle of
  identity introduction among two WoT instances in a local test network
  of 10 Freenet nodes:
  - an identity is created at the "server" WoT instance and it uploads
    a captcha.
  - another identity is created at the "client" WoT instance to trust
    the server identity and download its captcha.
  - once the captcha is downloaded at the client it is solved and the
    solution is uploaded to the test network.
  - the test then waits for the server to discover the captcha solution
    and checkes whether it results in a trust value to the client
    identity.
  - the test further waits for whether the client identity is actually
    downloaded as a result of the trust value.
  - once the client identity is downloaded at the server it is compared
    with the instance of it at the client using Identity.equals() to
    have a bonus check for whether all its data is transported correctly
    across the network.

  The test prints the time each of the important steps take to execute,
  and also the total round-trip time for introduction - which is 3
  minutes now thanks to the bugs caught by the test - it was up to 1.7 h
  before.

  This increases WoT's overall test coverage by lines from 49% to 52%,
  and branch coverage from 42% to 44%.

- 0006895: [Code quality] Unit tests: (Almost) Full coverage for class
           Score (xor)

  This release delivers a rewrite of the test for class Score, which is
  one of the core storage classes of WoT's data model.
  It is a simple class but used very much so decent tests are still a
  good idea.
  It has got 94% line coverage and 89 % branch coverage.
  Previously line coverage of this was 75%, branch coverage 58%.
  The new test is 1190 lines long itself, the old one was merely 138.
  So while the old test did have a high coverage level, it probably
  didn't check most of the behavior of the stuff it happened to cause
  to execute - remember: coverage percentages only say what is executed,
  not whether it is actually tested.
  When designing the new test I tried to test every aspect of the code
  no matter how unlikely to fail it seems.
  This gives us good insurance against future bogus modifications, which
  could for example happen when we migrate from db4o to a different
  database.

  The few percents which are missing towards 100% are due to not testing
  deprecated code; and due to the fact that the Ant builder of WoT does
  not support Mockito yet - without it we cannot cause the internal
  failures required to cover the remaining branches.
  A bug has been filed to address this in the future:
  https://bugs.freenetproject.org/view.php?id=6915

  As a result of reviewing and testing almost every aspect of class
  Score, various non-critical bugs in Score and other core classes were
  detected and fixed:
  - Minor performance improvement: Remove useless synchronization of all
    the getters / setters at Score and Trust
  - Make IdentityID / TrustID / ScoreID detect too short IDs
  - Remove incompliant hashCode() there
  - Unify toString() of core classe to get coherent logging
  - Fix creation date of Score not always being strictly equal to date
    of modification after creation
  - Provide replacement for deprecated function at Score
  - Score.setCapacity(): Check whether capacity is legal
  - Score.getDateOfCreation(): Remove duplicate function
  - Score.clone(): Fix to copy mVersionID
  - Score.startupDatabaseIntegrityTest(): Check mCapacity and mVersionID
  - Main class WebOfTrust: Document what capacities are, provide array
    with all valid ones
  - DateUtil: New class to provide waitUntilCurrentTimeUTCIsAfter(),
    useful for unit tests
  - AbstractJUnit4BaseTest: Migrate more functions from the JUnit 3
    predecessor of this class

  Irrelevant but interesting random statistics: The tested class Score
  itself is 540 lines of code. Comparing that to the 1190 lines of
  test code for it shows that the metric for how long full unit tests
  are typically may be "twice as much as the tested code itself."

- 0006967: [Code quality] Unit tests: Introduce finite memory limit of
           512 MB (xor)

  Previously there was no memory limit for the unit tests at all, they
  could consume as much memory as they pleased / as the default Java
  memory limit of the current machine allowed them to.

  The 512 MB memory limit was determined by running ~ 10 iterations of
  the tests with 4GB, 512 MB, 384 MB and 256 MB.

  The runtime average wasn't significantly different for any of those
  so there is no excessive garbage collection happening and 512 MB
  should be  enough for now and leave some leeway for new tests.

  This is also intended as a service to people who use Freenet on a
  Raspberry Pi - being able to build WoT there is a first step towards
  ensuring it works with the hardware constraints of the Pi.
  Along with the decrease of memory / CPU usage because of the
  IdentityFetcher-rewrite of this release WoT may nowadays actually just
  work fine on a Pi. Feedback is welcome :)

  FYI you can use e.g. jVisualVM to watch the memory usage and GC
  activity of Freenet.

<<<<<<< HEAD
- 0006891: [Code quality] Make code for downloading identities modular
           to allow alternate implementations (xor)

  With the implementation of issue 0003816 (Redesign the IdentityFetcher
  to get rid of the network wide O(n²) fetch count), the goal was not
  only to replace the old IdentityFetcher with a new implementation, but
  also to keep the old codebase working so it can be used as something
  to test the new codebase against.

  Therefore an interface "IdentityDownloader" was extracted
  from IdentityFetcher; and a class "IdentityDownloaderController" was
  introduced which can run one or multiple different implementations of
  IdentityDownloader.
  This can be the old IdentityFetcher, the current new implementation,
  or possible future alternate ones.

  So if you want to provide another implementation with possible
  improvements over the heuristics of the one this release ships, go
  ahead, it should be easy :)
=======
- 0006934: [Code quality] Replace "WithoutCommit" function name suffixes
           with "@NeedsTransaction" annotation (xor)

  The annotation was added to class Persistent.
  Newly written functions will use that annotation from now on.
  As the performance work is currently more important I will refrain
  from renaming all preexisting functions for a while.
>>>>>>> 1d6d6e71

- 0006929: [Bugs] Travis CI builds fail due to changes at fred (xor)

  The .travis.yml configuration of Travis CI has been fixed to be
  compatible to the huge changeset of the Freenet core fred which is
  being developed on fred's next branch.
  Specifically it was adapted to be compatible with the new Gradle
  builder of fred which has replaced Ant there - while keeping Ant at
  WoT so we don't have too much migration efforts going on for now.

  The unit tests of WoT branch next do succeed against the new fred code
  so hopefully WoT won't delay the release of the fred changes any
  further than they have already been delayed.
  This also the first time where the "CI" = continuous integration
  in Travis CI is really happening to meet its definition:
  I don't have a Gradle build setup for fred branch next yet so it is of
  true benefit to be able to test it elsewhere :)
  Thanks to nextgens for insipiring this by setting up Travis CI at
  fred!

Thanks to:
  - ArneBab
  - nextgens


Links:
  [1] https://...<|MERGE_RESOLUTION|>--- conflicted
+++ resolved
@@ -260,7 +260,6 @@
   FYI you can use e.g. jVisualVM to watch the memory usage and GC
   activity of Freenet.
 
-<<<<<<< HEAD
 - 0006891: [Code quality] Make code for downloading identities modular
            to allow alternate implementations (xor)
 
@@ -280,7 +279,7 @@
   So if you want to provide another implementation with possible
   improvements over the heuristics of the one this release ships, go
   ahead, it should be easy :)
-=======
+
 - 0006934: [Code quality] Replace "WithoutCommit" function name suffixes
            with "@NeedsTransaction" annotation (xor)
 
@@ -288,7 +287,6 @@
   Newly written functions will use that annotation from now on.
   As the performance work is currently more important I will refrain
   from renaming all preexisting functions for a while.
->>>>>>> 1d6d6e71
 
 - 0006929: [Bugs] Travis CI builds fail due to changes at fred (xor)
 
